<<<<<<< HEAD
import triton
import triton.language as tl
import torch
import math
from typing import Optional, Tuple
import torch.nn as nn
# Default tile sizes for grid computation
import os
#os.environ["TRITON_INTERPRET"]="1"
# Autotuning configurations
@triton.autotune(
    configs=[
        triton.Config({'BLOCK_M': 128, 'BLOCK_N': 64,  'BLOCK_K': 32}, num_stages=4, num_warps=4),
        # triton.Config({'BLOCK_M': 256, 'BLOCK_N': 128, 'BLOCK_K': 64}, num_stages=4, num_warps=8),
        # triton.Config({'BLOCK_M': 512, 'BLOCK_N': 256, 'BLOCK_K': 64}, num_stages=4, num_warps=8),
        # triton.Config({'BLOCK_M': 64, 'BLOCK_N': 32, 'BLOCK_K': 16}, num_stages=3, num_warps=4),
        # triton.Config({'BLOCK_M': 128, 'BLOCK_N': 32, 'BLOCK_K': 32}, num_stages=4, num_warps=4),
        # triton.Config({'BLOCK_M': 256, 'BLOCK_N': 64, 'BLOCK_K': 32}, num_stages=5, num_warps=8),
        # triton.Config({'BLOCK_M': 512, 'BLOCK_N': 128, 'BLOCK_K': 32}, num_stages=5, num_warps=8)
    ],
    key=['M', 'N', 'K']
)
@triton.jit
def linear_kernel(
    x_ptr, a_kron_factor_ptr, b_kron_factor_ptr, bias_ptr, out_ptr,
    M, K, N, 
    B_KRON_FACTOR_BLOCK_N:tl.constexpr, B_KRON_FACTOR_BLOCK_K:tl.constexpr, #here we assume that B is one block
    A_KRON_FACTOR_N:tl.constexpr, A_KRON_FACTOR_K:tl.constexpr,
    #A_KRON_FACTOR_BLOCK_N:tl.constexpr, A_KRON_FACTOR_BLOCK_K:tl.constexpr,
    sxm, sxk,
    sak, san, # strides for a_kron_factor.transpose
    sbk,sbn,  # strides for b_kron_factor.transpose
    sb, # stride for bias
    som, son,
    BLOCK_M: tl.constexpr,
    BLOCK_N: tl.constexpr,
    BLOCK_K: tl.constexpr,
):



   
  
    A_KRON_FACTOR_BLOCK_N: tl.constexpr = BLOCK_N // B_KRON_FACTOR_BLOCK_N
    A_KRON_FACTOR_BLOCK_K: tl.constexpr = BLOCK_K // B_KRON_FACTOR_BLOCK_K

    # a_kron_factor_N = N//b_Kron_factor_N
    # a_kron_factor_K = K//b_Kron_factor_K


    #import pdb; pdb.set_trace()
    pid_m = tl.program_id(0)
    pid_n = tl.program_id(1)
    offs_m = pid_m * BLOCK_M + tl.arange(0, BLOCK_M)
    offs_n = pid_n * BLOCK_N + tl.arange(0, BLOCK_N)


    
    offs_a_kron_factor_n = pid_n * A_KRON_FACTOR_BLOCK_N + tl.arange(0, A_KRON_FACTOR_BLOCK_N)
    offs_b_kron_factor_n =  tl.arange(0, B_KRON_FACTOR_BLOCK_N) #pid_n +
    offs_b_kron_factor_k = tl.arange(0, B_KRON_FACTOR_BLOCK_K)
   
    
    acc = tl.zeros((BLOCK_M, BLOCK_N), dtype=tl.float32)
    for k in range(0, K, BLOCK_K):
        offs_k = k + tl.arange(0, BLOCK_K)
        base_col = (k // BLOCK_K) * A_KRON_FACTOR_BLOCK_K
        offs_a_kron_factor_k = base_col + tl.arange(0, A_KRON_FACTOR_BLOCK_K)
        
        x_blk = tl.load(x_ptr + offs_m[:, None] * sxm + offs_k[None, :] * sxk,
                    mask=(offs_m[:, None] < M) & (offs_k[None, :] < K), other=0.0)
        
        b_blk = tl.load(b_kron_factor_ptr + offs_b_kron_factor_n[:, None] * sbn + offs_b_kron_factor_k[None, :] * sbk,
                                mask=(offs_b_kron_factor_n[:, None] < B_KRON_FACTOR_BLOCK_N) & (offs_b_kron_factor_k[None, :] < B_KRON_FACTOR_BLOCK_K), other=0.0, cache_modifier='.ca')
        

        a_blk = tl.load(a_kron_factor_ptr + offs_a_kron_factor_n[:, None] * san + offs_a_kron_factor_k[None, :] * sak,
                                mask=(offs_a_kron_factor_n[:, None] < A_KRON_FACTOR_N) & (offs_a_kron_factor_k[None, :] < A_KRON_FACTOR_K), other=0.0, cache_modifier='.ca')
        
                
        # # 1) fold K into (M·A_Kb, B_Kb)
        # x1 = tl.reshape(
        #     x_blk,
        #     (BLOCK_M * A_KRON_FACTOR_BLOCK_K,
        #     B_KRON_FACTOR_BLOCK_K)
        # )

        # # 2) (M·A_Kb, B_Kb) × (B_Kb, B_Nb) → (M·A_Kb, B_Nb)
        # b_blk_t = tl.trans(b_blk, (1, 0))    # swap dim0↔dim1

        # tmp = tl.dot(x1, b_blk_t)

        # # 3) reshape & permute to (M, B_Nb, A_Kb)
        # tmp2 = tl.reshape(tmp, (BLOCK_M, A_KRON_FACTOR_BLOCK_K, B_KRON_FACTOR_BLOCK_N))
        # tmp3 = tl.trans(tmp2, (0, 2, 1))

        # # 4) fold into (M·B_Nb, A_Kb)
        # tmp4 = tl.reshape(tmp3, (BLOCK_M * B_KRON_FACTOR_BLOCK_N,
        #                         A_KRON_FACTOR_BLOCK_K))

        # # 5) (M·B_Nb, A_Kb) × (A_Kb, A_Nb) → (M·B_Nb, A_Nb)
        # out4 = tl.dot(tmp4, tl.trans(a_blk))

        # # 6) back to (M, N) and accumulate
        # out_blk = tl.reshape(out4,
        #     (BLOCK_M,
        #     B_KRON_FACTOR_BLOCK_N * A_KRON_FACTOR_BLOCK_N)
        # )
        # acc += out_blk


        # after loading a_blk and b_blk with corrected masks:
        # a_blk: (ANb, AKb)
        # b_blk: (BNb, BKb)

        # 1) lift dims & broadcast
        a4 = tl.reshape(a_blk, (A_KRON_FACTOR_BLOCK_N, 1,
                                A_KRON_FACTOR_BLOCK_K, 1))
        b4 = tl.reshape(b_blk, (1, B_KRON_FACTOR_BLOCK_N,
                                1, B_KRON_FACTOR_BLOCK_K))
        k4 = a4 * b4  # → (ANb,BNb,AKb,BKb)

        # permute to (AKb, BKb, ANb, BNb)
        k4_t = tl.trans(k4, (2, 3, 0, 1))
        # now flatten into (AKb*BKb, ANb*BNb)
        kron_mat = tl.reshape(
            k4_t,
            (A_KRON_FACTOR_BLOCK_K * B_KRON_FACTOR_BLOCK_K,
             A_KRON_FACTOR_BLOCK_N * B_KRON_FACTOR_BLOCK_N)
        )
        # dot: x is (BLOCK_M, BLOCK_K), kron_mat is (BLOCK_K, BLOCK_N)
        acc += tl.dot(x_blk, kron_mat)
       

    bias = tl.load(bias_ptr + offs_n, mask=offs_n < N, other=0.0)
    acc += bias[None, :]
    tl.store(out_ptr + offs_m[:, None] * som + offs_n[None, :] * son,
             acc,
             mask=(offs_m[:, None] < M) & (offs_n[None, :] < N))



def efficient_kronecker_linear(x, a_kron_factor,b_kron_factor, bias):
    """Launch Triton linear kernel"""
    M, K = x.shape
    N = a_kron_factor.shape[1] * b_kron_factor.shape[1]
    b_kron_factor_N = b_kron_factor.shape[0] 
    b_kron_factor_K = b_kron_factor.shape[1]  

    a_kron_factor_N = a_kron_factor.shape[0]
    a_kron_factor_K = a_kron_factor.shape[1]

    out = torch.empty((M, N), device=x.device, dtype=x.dtype)
    grid = lambda meta: (triton.cdiv(M, meta['BLOCK_M']), triton.cdiv(N, meta['BLOCK_N']))
    linear_kernel[grid](
        x, a_kron_factor, b_kron_factor, bias, out,
        M, K, N,
        b_kron_factor_N, b_kron_factor_K,
        a_kron_factor_N, a_kron_factor_K,
        x.stride(0), x.stride(1),
        a_kron_factor.stride(1), a_kron_factor.stride(0),
        b_kron_factor.stride(1), b_kron_factor.stride(0),
        bias.stride(0),
        out.stride(0), out.stride(1)
    )
    return out


class TritonKroneckerLinearFunction(torch.autograd.Function):
    @staticmethod
    def forward(ctx, x, a_kron_factor, b_kron_factor, bias):
        ctx.save_for_backward(x, a_kron_factor, b_kron_factor)
        return efficient_kronecker_linear(x, a_kron_factor, b_kron_factor, bias)
    
    @staticmethod
    def backward(ctx, grad_out):
        raise NotImplementedError("Backward for TritonKroneckerLinear not yet implemented")
    # @staticmethod
    # def backward(ctx, grad_out):
    #     x, a_kron_factor, b_kron_factor = ctx.saved_tensors
    #     grad_bias = grad_out.sum(dim=0)
    #     grad_a_kron_factor = torch.matmul(grad_out.t(), x)
    #     grad_b_kron_factor = torch.matmul(grad_out, a_kron_factor)
    #     return grad_x, grad_weight, grad_bias


class TritonKroneckerLinear(torch.nn.Module):
        
    def __init__(
        self,
        in_features: int,
        out_features: int,
        in_factors: Optional[Tuple[int, int]] = None,
        out_factors: Optional[Tuple[int, int]] = None,
        bias: bool = True,
        device=None,
        dtype=None
        ):
        super().__init__()
        self.in_features = in_features
        self.out_features = out_features
        
        
        # Validate that factors multiply to the correct dimensions
        if in_factors[0] * in_factors[1] != in_features:
            raise ValueError(f"in_factors {in_factors} must multiply to in_features {in_features}")
        if out_factors[0] * out_factors[1] != out_features:
            raise ValueError(f"out_factors {out_factors} must multiply to out_features {out_features}")
        
        # Descriptive factor naming
        self.in_factor1, self.in_factor2 = in_factors
        self.out_factor1, self.out_factor2 = out_factors

        # Initialize Kronecker factors; shapes: (out_factor, in_factor)
        self.kn_factor_A = nn.Parameter(torch.empty((self.out_factor1, self.in_factor1), device=device, dtype=dtype))
        self.kn_factor_B = nn.Parameter(torch.empty((self.out_factor2, self.in_factor2), device=device, dtype=dtype))
        # Bias parameter
        self.bias = nn.Parameter(torch.empty(out_features, device=device, dtype=dtype)) if bias else None
        self.reset_parameters()
        
    def reset_parameters(self):
        """Initialize the Kronecker factors using Kaiming uniform initialization."""
        nn.init.kaiming_uniform_(self.kn_factor_A, a=math.sqrt(5))
        nn.init.kaiming_uniform_(self.kn_factor_B, a=math.sqrt(5))
        if self.bias is not None:
            fan_in = self.in_features
            bound = 1 / math.sqrt(fan_in)
            nn.init.uniform_(self.bias, -bound, bound)

    def forward(self, x):
        # Check if we're running on CPU and issue warning
        if not x.is_cuda and hasattr(torch, 'has_triton') and torch.has_triton():
            print("Warning: Input tensor is on CPU, but Triton requires CUDA tensors.")
            print("Moving tensors to CUDA if available, otherwise using fallback implementation.")
            if torch.cuda.is_available():
                x = x.cuda()
                self.kn_factor_A = self.kn_factor_A.cuda()
                self.kn_factor_B = self.kn_factor_B.cuda()
                self.bias = self.bias.cuda() if self.bias is not None else None
        
        return TritonKroneckerLinearFunction.apply(x, self.kn_factor_A, self.kn_factor_B, self.bias)



    @staticmethod
    def benchmark_kronecker_linear():
        """
        Benchmark KroneckerLinear layer against standard linear layer with Kronecker product.
        Compares computation time and memory usage.
        """
        import time
        import torch
        
        # Check if CUDA is available
        device = torch.device('cuda' if torch.cuda.is_available() else 'cpu')
        if device.type == 'cpu':
            print("Warning: CUDA not available. Triton requires CUDA tensors. Benchmark may fail.")
            return
            
        # Set random seed for reproducibility
        torch.manual_seed(42)
        
        # Test dimensions
        dimensions = [
            (512, 512),
            (1024, 1024),
            (2048, 2048),
            (4096, 4096),
            (9192, 9192)
        ]
        batch_size = 256

        print("\nBenchmarking different matrix dimensions:")
        print("-" * 50)
        print(f"{'Size':>10} {'KronTime':>12} {'LinearTime':>12} {'Speedup':>10} {'MaxDiff':>10}")
        print("-" * 50)

        # Test different kron_b factors
        kron_b_factors = [2, 4, 8]

        for in_features, out_features in dimensions:
            for kron_b in kron_b_factors:
                # Create random input
                x = torch.randn(batch_size, in_features, device=device)
                
                # Method 1: Using KroneckerLinear
                # Calculate complementary factor for kron_b
                kron_a = in_features // kron_b
                
                kron_linear = TritonKroneckerLinear(
                    in_features=in_features,
                    out_features=out_features,
                    in_factors=(kron_a, kron_b),
                    out_factors=(kron_a, kron_b),
                    bias=True,
                    device=device
                )
                
                # Method 2: Using standard linear with Kronecker product
                m1, n1 = kron_linear.out_factor1, kron_linear.in_factor1
                m2, n2 = kron_linear.out_factor2, kron_linear.in_factor2
                
                A = kron_linear.kn_factor_A.view(m1, n1)
                B = kron_linear.kn_factor_B.view(m2, n2)
                
                # Compute full weight matrix using Kronecker product
                W = torch.kron(A, B)
                linear = torch.nn.Linear(in_features, out_features, device=device)
                linear.weight.data = W
                linear.bias.data = kron_linear.bias.data

                try:
                    # Warmup runs
                    for _ in range(10):
                        y1 = kron_linear(x)
                        y2 = linear(x)
                        
                    # Benchmark KroneckerLinear with compiled forward
                    kron_linear_compiled = torch.compile(kron_linear)
                    torch.cuda.synchronize()
                    start_time = time.time()
                    for _ in range(100):
                        y1 = kron_linear(x)
                    torch.cuda.synchronize() 
                    kron_time = (time.time() - start_time) / 100

                    # Benchmark standard linear with compiled forward
                    linear_compiled = torch.compile(linear)
                    torch.cuda.synchronize()
                    start_time = time.time()
                    for _ in range(100):
                        y2 = linear(x)
                    torch.cuda.synchronize()
                    linear_time = (time.time() - start_time) / 100
                    
                    # Compare outputs
                    max_diff = torch.max(torch.abs(y1 - y2))
                    speedup = linear_time/kron_time

                    print(f"{in_features:>10} {kron_time:>12.6f} {linear_time:>12.6f} {speedup:>10.2f} {max_diff:>10.6f}")
                    print(f"Kron_b factor: {kron_b}")
                except Exception as e:
                    print(f"Error during benchmark: {e}")
                    print("Try using KroneckerLinear implementation instead of TritonKroneckerLinear")

def __main__():
    TritonKroneckerLinear.benchmark_kronecker_linear()

if __name__ == "__main__":
    __main__()

=======
import triton
import triton.language as tl
import torch
import math
from typing import Optional, Tuple
import torch.nn as nn
# Default tile sizes for grid computation
import os
os.environ["TRITON_INTERPRET"]="0"
# Autotuning configurations
@triton.autotune(
    configs=[
        triton.Config({'BLOCK_M': 128, 'BLOCK_N': 64,  'BLOCK_K': 32}, num_stages=4, num_warps=4),
        # triton.Config({'BLOCK_M': 256, 'BLOCK_N': 128, 'BLOCK_K': 64}, num_stages=4, num_warps=8),
        # triton.Config({'BLOCK_M': 512, 'BLOCK_N': 256, 'BLOCK_K': 64}, num_stages=4, num_warps=8),
        # triton.Config({'BLOCK_M': 64, 'BLOCK_N': 32, 'BLOCK_K': 16}, num_stages=3, num_warps=4),
        # triton.Config({'BLOCK_M': 128, 'BLOCK_N': 32, 'BLOCK_K': 32}, num_stages=4, num_warps=4),
        # triton.Config({'BLOCK_M': 256, 'BLOCK_N': 64, 'BLOCK_K': 32}, num_stages=5, num_warps=8),
        # triton.Config({'BLOCK_M': 512, 'BLOCK_N': 128, 'BLOCK_K': 32}, num_stages=5, num_warps=8)
    ],
    key=['M', 'N', 'K']
)
@triton.jit
def linear_kernel(
    x_ptr, a_kron_factor_ptr, b_kron_factor_ptr, bias_ptr, out_ptr,
    M, K, N, 
    B_KRON_FACTOR_BLOCK_N:tl.constexpr, B_KRON_FACTOR_BLOCK_K:tl.constexpr, #here we assume that B is one block
    A_KRON_FACTOR_N:tl.constexpr, A_KRON_FACTOR_K:tl.constexpr,
    #A_KRON_FACTOR_BLOCK_N:tl.constexpr, A_KRON_FACTOR_BLOCK_K:tl.constexpr,
    sxm, sxk,
    sak, san, # strides for a_kron_factor.transpose
    sbk,sbn,  # strides for b_kron_factor.transpose
    sb, # stride for bias
    som, son,
    BLOCK_M: tl.constexpr,
    BLOCK_N: tl.constexpr,
    BLOCK_K: tl.constexpr,
):



   
  
    A_KRON_FACTOR_BLOCK_N: tl.constexpr = BLOCK_N // B_KRON_FACTOR_BLOCK_N
    A_KRON_FACTOR_BLOCK_K: tl.constexpr = BLOCK_K // B_KRON_FACTOR_BLOCK_K

    # a_kron_factor_N = N//b_Kron_factor_N
    # a_kron_factor_K = K//b_Kron_factor_K


    #import pdb; pdb.set_trace()
    pid_m = tl.program_id(0)
    pid_n = tl.program_id(1)
    offs_m = pid_m * BLOCK_M + tl.arange(0, BLOCK_M)
    offs_n = pid_n * BLOCK_N + tl.arange(0, BLOCK_N)


    
    offs_a_kron_factor_n = pid_n * A_KRON_FACTOR_BLOCK_N + tl.arange(0, A_KRON_FACTOR_BLOCK_N)
    offs_b_kron_factor_n =  tl.arange(0, B_KRON_FACTOR_BLOCK_N) #pid_n +
    offs_b_kron_factor_k = tl.arange(0, B_KRON_FACTOR_BLOCK_K)
   
    
    acc = tl.zeros((BLOCK_M, BLOCK_N), dtype=tl.float32)
    for k in range(0, K, BLOCK_K):
        offs_k = k + tl.arange(0, BLOCK_K)
        base_col = (k // BLOCK_K) * A_KRON_FACTOR_BLOCK_K
        offs_a_kron_factor_k = base_col + tl.arange(0, A_KRON_FACTOR_BLOCK_K)
        
        x = tl.load(x_ptr + offs_m[:, None] * sxm + offs_k[None, :] * sxk,
                    mask=(offs_m[:, None] < M) & (offs_k[None, :] < K), other=0.0)
        
        b_blk = tl.load(b_kron_factor_ptr + offs_b_kron_factor_n[:, None] * sbn + offs_b_kron_factor_k[None, :] * sbk,
                                mask=(offs_b_kron_factor_n[:, None] < B_KRON_FACTOR_BLOCK_N) & (offs_b_kron_factor_k[None, :] < B_KRON_FACTOR_BLOCK_K), other=0.0, cache_modifier='.ca')
        

        a_blk = tl.load(a_kron_factor_ptr + offs_a_kron_factor_n[:, None] * san + offs_a_kron_factor_k[None, :] * sak,
                                mask=(offs_a_kron_factor_n[:, None] < A_KRON_FACTOR_N) & (offs_a_kron_factor_k[None, :] < A_KRON_FACTOR_K), other=0.0, cache_modifier='.ca')
        
        # Initialize accumulator for Kronecker product
        #kron_result = tl.zeros((A_KRON_FACTOR_BLOCK_N * B_KRON_FACTOR_BLOCK_N, A_KRON_FACTOR_BLOCK_K * B_KRON_FACTOR_BLOCK_K), dtype=tl.float32)
        
        # Compute Kronecker product
        # for i in range(A_KRON_FACTOR_BLOCK_N):
        #     for j in range(A_KRON_FACTOR_BLOCK_K):
        #         for p in range(B_KRON_FACTOR_BLOCK_N):
        #             for q in range(B_KRON_FACTOR_BLOCK_K):
        #                 row_idx = i * B_KRON_FACTOR_BLOCK_N + p
        #                 col_idx = j * B_KRON_FACTOR_BLOCK_K + q
        #                 kron_result[row_idx, col_idx] = a_kron_factor[i, j] * b_kron_factor[p, q]

        
    
        # after loading a_blk and b_blk with corrected masks:
        # a_blk: (ANb, AKb)
        # b_blk: (BNb, BKb)

        # 1) lift dims & broadcast
        a4 = tl.reshape(a_blk, (A_KRON_FACTOR_BLOCK_N, 1,
                                A_KRON_FACTOR_BLOCK_K, 1))
        b4 = tl.reshape(b_blk, (1, B_KRON_FACTOR_BLOCK_N,
                                1, B_KRON_FACTOR_BLOCK_K))
        k4 = a4 * b4  # → (ANb,BNb,AKb,BKb)

        # permute to (AKb, BKb, ANb, BNb)
        k4_t = tl.trans(k4, (2, 3, 0, 1))
        # now flatten into (AKb*BKb, ANb*BNb)
        kron_mat = tl.reshape(
            k4_t,
            (A_KRON_FACTOR_BLOCK_K * B_KRON_FACTOR_BLOCK_K,
             A_KRON_FACTOR_BLOCK_N * B_KRON_FACTOR_BLOCK_N)
        )
        # dot: x is (BLOCK_M, BLOCK_K), kron_mat is (BLOCK_K, BLOCK_N)
        acc += tl.dot(x, kron_mat)
       

    bias = tl.load(bias_ptr + offs_n, mask=offs_n < N, other=0.0)
    acc += bias[None, :]
    tl.store(out_ptr + offs_m[:, None] * som + offs_n[None, :] * son,
             acc,
             mask=(offs_m[:, None] < M) & (offs_n[None, :] < N))



def efficient_kronecker_linear(x, a_kron_factor,b_kron_factor, bias):
    """Launch Triton linear kernel"""
    M, K = x.shape
    N = a_kron_factor.shape[1] * b_kron_factor.shape[1]
    b_kron_factor_N = b_kron_factor.shape[0] 
    b_kron_factor_K = b_kron_factor.shape[1]  

    a_kron_factor_N = a_kron_factor.shape[0]
    a_kron_factor_K = a_kron_factor.shape[1]

    out = torch.empty((M, N), device=x.device, dtype=x.dtype)
    grid = lambda meta: (triton.cdiv(M, meta['BLOCK_M']), triton.cdiv(N, meta['BLOCK_N']))
    linear_kernel[grid](
        x, a_kron_factor, b_kron_factor, bias, out,
        M, K, N,
        b_kron_factor_N, b_kron_factor_K,
        a_kron_factor_N, a_kron_factor_K,
        x.stride(0), x.stride(1),
        a_kron_factor.stride(1), a_kron_factor.stride(0),
        b_kron_factor.stride(1), b_kron_factor.stride(0),
        bias.stride(0),
        out.stride(0), out.stride(1)
    )
    return out


class TritonKroneckerLinearFunction(torch.autograd.Function):
    @staticmethod
    def forward(ctx, x, a_kron_factor, b_kron_factor, bias):
        ctx.save_for_backward(x, a_kron_factor, b_kron_factor)
        return efficient_kronecker_linear(x, a_kron_factor, b_kron_factor, bias)
    
    @staticmethod
    def backward(ctx, grad_out):
        raise NotImplementedError("Backward for TritonKroneckerLinear not yet implemented")
    # @staticmethod
    # def backward(ctx, grad_out):
    #     x, a_kron_factor, b_kron_factor = ctx.saved_tensors
    #     grad_bias = grad_out.sum(dim=0)
    #     grad_a_kron_factor = torch.matmul(grad_out.t(), x)
    #     grad_b_kron_factor = torch.matmul(grad_out, a_kron_factor)
    #     return grad_x, grad_weight, grad_bias


class TritonKroneckerLinear(torch.nn.Module):
        
    def __init__(
        self,
        in_features: int,
        out_features: int,
        in_factors: Optional[Tuple[int, int]] = None,
        out_factors: Optional[Tuple[int, int]] = None,
        bias: bool = True,
        device=None,
        dtype=None
        ):
        super().__init__()
        self.in_features = in_features
        self.out_features = out_features
        
        
        # Validate that factors multiply to the correct dimensions
        if in_factors[0] * in_factors[1] != in_features:
            raise ValueError(f"in_factors {in_factors} must multiply to in_features {in_features}")
        if out_factors[0] * out_factors[1] != out_features:
            raise ValueError(f"out_factors {out_factors} must multiply to out_features {out_features}")
        
        # Descriptive factor naming
        self.in_factor1, self.in_factor2 = in_factors
        self.out_factor1, self.out_factor2 = out_factors

        # Initialize Kronecker factors; shapes: (out_factor, in_factor)
        self.kn_factor_A = nn.Parameter(torch.empty((self.out_factor1, self.in_factor1), device=device, dtype=dtype))
        self.kn_factor_B = nn.Parameter(torch.empty((self.out_factor2, self.in_factor2), device=device, dtype=dtype))
        # Bias parameter
        self.bias = nn.Parameter(torch.empty(out_features, device=device, dtype=dtype)) if bias else None
        self.reset_parameters()
        
    def reset_parameters(self):
        """Initialize the Kronecker factors using Kaiming uniform initialization."""
        nn.init.kaiming_uniform_(self.kn_factor_A, a=math.sqrt(5))
        nn.init.kaiming_uniform_(self.kn_factor_B, a=math.sqrt(5))
        if self.bias is not None:
            fan_in = self.in_features
            bound = 1 / math.sqrt(fan_in)
            nn.init.uniform_(self.bias, -bound, bound)

    def forward(self, x):
        # Check if we're running on CPU and issue warning
        if not x.is_cuda and hasattr(torch, 'has_triton') and torch.has_triton():
            print("Warning: Input tensor is on CPU, but Triton requires CUDA tensors.")
            print("Moving tensors to CUDA if available, otherwise using fallback implementation.")
            if torch.cuda.is_available():
                x = x.cuda()
                self.kn_factor_A = self.kn_factor_A.cuda()
                self.kn_factor_B = self.kn_factor_B.cuda()
                self.bias = self.bias.cuda() if self.bias is not None else None
        
        return TritonKroneckerLinearFunction.apply(x, self.kn_factor_A, self.kn_factor_B, self.bias)



    @staticmethod
    def benchmark_kronecker_linear():
        """
        Benchmark KroneckerLinear layer against standard linear layer with Kronecker product.
        Compares computation time and memory usage.
        """
        import time
        import torch
        
        # Check if CUDA is available
        device = torch.device('cuda' if torch.cuda.is_available() else 'cpu')
        if device.type == 'cpu':
            print("Warning: CUDA not available. Triton requires CUDA tensors. Benchmark may fail.")
            return
            
        # Set random seed for reproducibility
        torch.manual_seed(42)
        
        # Test dimensions
        dimensions = [
            (512, 512),
            (1024, 1024),
            (2048, 2048),
            (4096, 4096),
            (9192, 9192)
        ]
        batch_size = 256

        print("\nBenchmarking different matrix dimensions:")
        print("-" * 50)
        print(f"{'Size':>10} {'KronTime':>12} {'LinearTime':>12} {'Speedup':>10} {'MaxDiff':>10}")
        print("-" * 50)

        # Test different kron_b factors
        kron_b_factors = [2, 4, 8]

        for in_features, out_features in dimensions:
            for kron_b in kron_b_factors:
                # Create random input
                x = torch.randn(batch_size, in_features, device=device)
                
                # Method 1: Using KroneckerLinear
                # Calculate complementary factor for kron_b
                kron_a = in_features // kron_b
                
                kron_linear = TritonKroneckerLinear(
                    in_features=in_features,
                    out_features=out_features,
                    in_factors=(kron_a, kron_b),
                    out_factors=(kron_a, kron_b),
                    bias=True,
                    device=device
                )
                
                # Method 2: Using standard linear with Kronecker product
                m1, n1 = kron_linear.out_factor1, kron_linear.in_factor1
                m2, n2 = kron_linear.out_factor2, kron_linear.in_factor2
                
                A = kron_linear.kn_factor_A.view(m1, n1)
                B = kron_linear.kn_factor_B.view(m2, n2)
                
                # Compute full weight matrix using Kronecker product
                W = torch.kron(A, B)
                linear = torch.nn.Linear(in_features, out_features, device=device)
                linear.weight.data = W
                linear.bias.data = kron_linear.bias.data

                try:
                    # Warmup runs
                    for _ in range(10):
                        y1 = kron_linear(x)
                        y2 = linear(x)
                        
                    # Benchmark KroneckerLinear with compiled forward
                    kron_linear_compiled = torch.compile(kron_linear)
                    torch.cuda.synchronize()
                    start_time = time.time()
                    for _ in range(100):
                        y1 = kron_linear(x)
                    torch.cuda.synchronize() 
                    kron_time = (time.time() - start_time) / 100

                    # Benchmark standard linear with compiled forward
                    linear_compiled = torch.compile(linear)
                    torch.cuda.synchronize()
                    start_time = time.time()
                    for _ in range(100):
                        y2 = linear(x)
                    torch.cuda.synchronize()
                    linear_time = (time.time() - start_time) / 100
                    
                    # Compare outputs
                    max_diff = torch.max(torch.abs(y1 - y2))
                    speedup = linear_time/kron_time

                    print(f"{in_features:>10} {kron_time:>12.6f} {linear_time:>12.6f} {speedup:>10.2f} {max_diff:>10.6f}")
                    print(f"Kron_b factor: {kron_b}")
                except Exception as e:
                    print(f"Error during benchmark: {e}")
                    print("Try using KroneckerLinear implementation instead of TritonKroneckerLinear")

def __main__():
    TritonKroneckerLinear.benchmark_kronecker_linear()

if __name__ == "__main__":
    __main__()


>>>>>>> 28bf3ab5
<|MERGE_RESOLUTION|>--- conflicted
+++ resolved
@@ -1,8 +1,9 @@
-<<<<<<< HEAD
 import triton
 import triton.language as tl
 import torch
 import math
+from typing import Optional, Tuple
+import torch.nn as nn
 from typing import Optional, Tuple
 import torch.nn as nn
 # Default tile sizes for grid computation
@@ -12,6 +13,12 @@
 @triton.autotune(
     configs=[
         triton.Config({'BLOCK_M': 128, 'BLOCK_N': 64,  'BLOCK_K': 32}, num_stages=4, num_warps=4),
+        # triton.Config({'BLOCK_M': 256, 'BLOCK_N': 128, 'BLOCK_K': 64}, num_stages=4, num_warps=8),
+        # triton.Config({'BLOCK_M': 512, 'BLOCK_N': 256, 'BLOCK_K': 64}, num_stages=4, num_warps=8),
+        # triton.Config({'BLOCK_M': 64, 'BLOCK_N': 32, 'BLOCK_K': 16}, num_stages=3, num_warps=4),
+        # triton.Config({'BLOCK_M': 128, 'BLOCK_N': 32, 'BLOCK_K': 32}, num_stages=4, num_warps=4),
+        # triton.Config({'BLOCK_M': 256, 'BLOCK_N': 64, 'BLOCK_K': 32}, num_stages=5, num_warps=8),
+        # triton.Config({'BLOCK_M': 512, 'BLOCK_N': 128, 'BLOCK_K': 32}, num_stages=5, num_warps=8)
         # triton.Config({'BLOCK_M': 256, 'BLOCK_N': 128, 'BLOCK_K': 64}, num_stages=4, num_warps=8),
         # triton.Config({'BLOCK_M': 512, 'BLOCK_N': 256, 'BLOCK_K': 64}, num_stages=4, num_warps=8),
         # triton.Config({'BLOCK_M': 64, 'BLOCK_N': 32, 'BLOCK_K': 16}, num_stages=3, num_warps=4),
@@ -28,7 +35,15 @@
     B_KRON_FACTOR_BLOCK_N:tl.constexpr, B_KRON_FACTOR_BLOCK_K:tl.constexpr, #here we assume that B is one block
     A_KRON_FACTOR_N:tl.constexpr, A_KRON_FACTOR_K:tl.constexpr,
     #A_KRON_FACTOR_BLOCK_N:tl.constexpr, A_KRON_FACTOR_BLOCK_K:tl.constexpr,
+    x_ptr, a_kron_factor_ptr, b_kron_factor_ptr, bias_ptr, out_ptr,
+    M, K, N, 
+    B_KRON_FACTOR_BLOCK_N:tl.constexpr, B_KRON_FACTOR_BLOCK_K:tl.constexpr, #here we assume that B is one block
+    A_KRON_FACTOR_N:tl.constexpr, A_KRON_FACTOR_K:tl.constexpr,
+    #A_KRON_FACTOR_BLOCK_N:tl.constexpr, A_KRON_FACTOR_BLOCK_K:tl.constexpr,
     sxm, sxk,
+    sak, san, # strides for a_kron_factor.transpose
+    sbk,sbn,  # strides for b_kron_factor.transpose
+    sb, # stride for bias
     sak, san, # strides for a_kron_factor.transpose
     sbk,sbn,  # strides for b_kron_factor.transpose
     sb, # stride for bias
@@ -50,11 +65,29 @@
 
 
     #import pdb; pdb.set_trace()
+
+
+
+   
+  
+    A_KRON_FACTOR_BLOCK_N: tl.constexpr = BLOCK_N // B_KRON_FACTOR_BLOCK_N
+    A_KRON_FACTOR_BLOCK_K: tl.constexpr = BLOCK_K // B_KRON_FACTOR_BLOCK_K
+
+    # a_kron_factor_N = N//b_Kron_factor_N
+    # a_kron_factor_K = K//b_Kron_factor_K
+
+
+    #import pdb; pdb.set_trace()
     pid_m = tl.program_id(0)
     pid_n = tl.program_id(1)
     offs_m = pid_m * BLOCK_M + tl.arange(0, BLOCK_M)
     offs_n = pid_n * BLOCK_N + tl.arange(0, BLOCK_N)
 
+
+    
+    offs_a_kron_factor_n = pid_n * A_KRON_FACTOR_BLOCK_N + tl.arange(0, A_KRON_FACTOR_BLOCK_N)
+    offs_b_kron_factor_n =  tl.arange(0, B_KRON_FACTOR_BLOCK_N) #pid_n +
+    offs_b_kron_factor_k = tl.arange(0, B_KRON_FACTOR_BLOCK_K)
 
     
     offs_a_kron_factor_n = pid_n * A_KRON_FACTOR_BLOCK_N + tl.arange(0, A_KRON_FACTOR_BLOCK_N)
@@ -73,6 +106,8 @@
         
         b_blk = tl.load(b_kron_factor_ptr + offs_b_kron_factor_n[:, None] * sbn + offs_b_kron_factor_k[None, :] * sbk,
                                 mask=(offs_b_kron_factor_n[:, None] < B_KRON_FACTOR_BLOCK_N) & (offs_b_kron_factor_k[None, :] < B_KRON_FACTOR_BLOCK_K), other=0.0, cache_modifier='.ca')
+        b_blk = tl.load(b_kron_factor_ptr + offs_b_kron_factor_n[:, None] * sbn + offs_b_kron_factor_k[None, :] * sbk,
+                                mask=(offs_b_kron_factor_n[:, None] < B_KRON_FACTOR_BLOCK_N) & (offs_b_kron_factor_k[None, :] < B_KRON_FACTOR_BLOCK_K), other=0.0, cache_modifier='.ca')
         
 
         a_blk = tl.load(a_kron_factor_ptr + offs_a_kron_factor_n[:, None] * san + offs_a_kron_factor_k[None, :] * sak,
@@ -142,6 +177,7 @@
 
 
 def efficient_kronecker_linear(x, a_kron_factor,b_kron_factor, bias):
+def efficient_kronecker_linear(x, a_kron_factor,b_kron_factor, bias):
     """Launch Triton linear kernel"""
     M, K = x.shape
     N = a_kron_factor.shape[1] * b_kron_factor.shape[1]
@@ -151,17 +187,31 @@
     a_kron_factor_N = a_kron_factor.shape[0]
     a_kron_factor_K = a_kron_factor.shape[1]
 
+    N = a_kron_factor.shape[1] * b_kron_factor.shape[1]
+    b_kron_factor_N = b_kron_factor.shape[0] 
+    b_kron_factor_K = b_kron_factor.shape[1]  
+
+    a_kron_factor_N = a_kron_factor.shape[0]
+    a_kron_factor_K = a_kron_factor.shape[1]
+
     out = torch.empty((M, N), device=x.device, dtype=x.dtype)
+    grid = lambda meta: (triton.cdiv(M, meta['BLOCK_M']), triton.cdiv(N, meta['BLOCK_N']))
     grid = lambda meta: (triton.cdiv(M, meta['BLOCK_M']), triton.cdiv(N, meta['BLOCK_N']))
     linear_kernel[grid](
         x, a_kron_factor, b_kron_factor, bias, out,
+        x, a_kron_factor, b_kron_factor, bias, out,
         M, K, N,
+        b_kron_factor_N, b_kron_factor_K,
+        a_kron_factor_N, a_kron_factor_K,
         b_kron_factor_N, b_kron_factor_K,
         a_kron_factor_N, a_kron_factor_K,
         x.stride(0), x.stride(1),
         a_kron_factor.stride(1), a_kron_factor.stride(0),
         b_kron_factor.stride(1), b_kron_factor.stride(0),
+        a_kron_factor.stride(1), a_kron_factor.stride(0),
+        b_kron_factor.stride(1), b_kron_factor.stride(0),
         bias.stride(0),
+        out.stride(0), out.stride(1)
         out.stride(0), out.stride(1)
     )
     return out
@@ -169,6 +219,10 @@
 
 class TritonKroneckerLinearFunction(torch.autograd.Function):
     @staticmethod
+    def forward(ctx, x, a_kron_factor, b_kron_factor, bias):
+        ctx.save_for_backward(x, a_kron_factor, b_kron_factor)
+        return efficient_kronecker_linear(x, a_kron_factor, b_kron_factor, bias)
+    
     def forward(ctx, x, a_kron_factor, b_kron_factor, bias):
         ctx.save_for_backward(x, a_kron_factor, b_kron_factor)
         return efficient_kronecker_linear(x, a_kron_factor, b_kron_factor, bias)
@@ -183,9 +237,28 @@
     #     grad_a_kron_factor = torch.matmul(grad_out.t(), x)
     #     grad_b_kron_factor = torch.matmul(grad_out, a_kron_factor)
     #     return grad_x, grad_weight, grad_bias
+        raise NotImplementedError("Backward for TritonKroneckerLinear not yet implemented")
+    # @staticmethod
+    # def backward(ctx, grad_out):
+    #     x, a_kron_factor, b_kron_factor = ctx.saved_tensors
+    #     grad_bias = grad_out.sum(dim=0)
+    #     grad_a_kron_factor = torch.matmul(grad_out.t(), x)
+    #     grad_b_kron_factor = torch.matmul(grad_out, a_kron_factor)
+    #     return grad_x, grad_weight, grad_bias
 
 
 class TritonKroneckerLinear(torch.nn.Module):
+        
+    def __init__(
+        self,
+        in_features: int,
+        out_features: int,
+        in_factors: Optional[Tuple[int, int]] = None,
+        out_factors: Optional[Tuple[int, int]] = None,
+        bias: bool = True,
+        device=None,
+        dtype=None
+        ):
         
     def __init__(
         self,
@@ -217,15 +290,40 @@
         self.kn_factor_B = nn.Parameter(torch.empty((self.out_factor2, self.in_factor2), device=device, dtype=dtype))
         # Bias parameter
         self.bias = nn.Parameter(torch.empty(out_features, device=device, dtype=dtype)) if bias else None
+        self.in_features = in_features
+        self.out_features = out_features
+        
+        
+        # Validate that factors multiply to the correct dimensions
+        if in_factors[0] * in_factors[1] != in_features:
+            raise ValueError(f"in_factors {in_factors} must multiply to in_features {in_features}")
+        if out_factors[0] * out_factors[1] != out_features:
+            raise ValueError(f"out_factors {out_factors} must multiply to out_features {out_features}")
+        
+        # Descriptive factor naming
+        self.in_factor1, self.in_factor2 = in_factors
+        self.out_factor1, self.out_factor2 = out_factors
+
+        # Initialize Kronecker factors; shapes: (out_factor, in_factor)
+        self.kn_factor_A = nn.Parameter(torch.empty((self.out_factor1, self.in_factor1), device=device, dtype=dtype))
+        self.kn_factor_B = nn.Parameter(torch.empty((self.out_factor2, self.in_factor2), device=device, dtype=dtype))
+        # Bias parameter
+        self.bias = nn.Parameter(torch.empty(out_features, device=device, dtype=dtype)) if bias else None
         self.reset_parameters()
         
+        
     def reset_parameters(self):
+        """Initialize the Kronecker factors using Kaiming uniform initialization."""
+        nn.init.kaiming_uniform_(self.kn_factor_A, a=math.sqrt(5))
+        nn.init.kaiming_uniform_(self.kn_factor_B, a=math.sqrt(5))
         """Initialize the Kronecker factors using Kaiming uniform initialization."""
         nn.init.kaiming_uniform_(self.kn_factor_A, a=math.sqrt(5))
         nn.init.kaiming_uniform_(self.kn_factor_B, a=math.sqrt(5))
         if self.bias is not None:
             fan_in = self.in_features
+            fan_in = self.in_features
             bound = 1 / math.sqrt(fan_in)
+            nn.init.uniform_(self.bias, -bound, bound)
             nn.init.uniform_(self.bias, -bound, bound)
 
     def forward(self, x):
@@ -350,219 +448,7 @@
 if __name__ == "__main__":
     __main__()
 
-=======
-import triton
-import triton.language as tl
-import torch
-import math
-from typing import Optional, Tuple
-import torch.nn as nn
-# Default tile sizes for grid computation
-import os
-os.environ["TRITON_INTERPRET"]="0"
-# Autotuning configurations
-@triton.autotune(
-    configs=[
-        triton.Config({'BLOCK_M': 128, 'BLOCK_N': 64,  'BLOCK_K': 32}, num_stages=4, num_warps=4),
-        # triton.Config({'BLOCK_M': 256, 'BLOCK_N': 128, 'BLOCK_K': 64}, num_stages=4, num_warps=8),
-        # triton.Config({'BLOCK_M': 512, 'BLOCK_N': 256, 'BLOCK_K': 64}, num_stages=4, num_warps=8),
-        # triton.Config({'BLOCK_M': 64, 'BLOCK_N': 32, 'BLOCK_K': 16}, num_stages=3, num_warps=4),
-        # triton.Config({'BLOCK_M': 128, 'BLOCK_N': 32, 'BLOCK_K': 32}, num_stages=4, num_warps=4),
-        # triton.Config({'BLOCK_M': 256, 'BLOCK_N': 64, 'BLOCK_K': 32}, num_stages=5, num_warps=8),
-        # triton.Config({'BLOCK_M': 512, 'BLOCK_N': 128, 'BLOCK_K': 32}, num_stages=5, num_warps=8)
-    ],
-    key=['M', 'N', 'K']
-)
-@triton.jit
-def linear_kernel(
-    x_ptr, a_kron_factor_ptr, b_kron_factor_ptr, bias_ptr, out_ptr,
-    M, K, N, 
-    B_KRON_FACTOR_BLOCK_N:tl.constexpr, B_KRON_FACTOR_BLOCK_K:tl.constexpr, #here we assume that B is one block
-    A_KRON_FACTOR_N:tl.constexpr, A_KRON_FACTOR_K:tl.constexpr,
-    #A_KRON_FACTOR_BLOCK_N:tl.constexpr, A_KRON_FACTOR_BLOCK_K:tl.constexpr,
-    sxm, sxk,
-    sak, san, # strides for a_kron_factor.transpose
-    sbk,sbn,  # strides for b_kron_factor.transpose
-    sb, # stride for bias
-    som, son,
-    BLOCK_M: tl.constexpr,
-    BLOCK_N: tl.constexpr,
-    BLOCK_K: tl.constexpr,
-):
-
-
-
-   
-  
-    A_KRON_FACTOR_BLOCK_N: tl.constexpr = BLOCK_N // B_KRON_FACTOR_BLOCK_N
-    A_KRON_FACTOR_BLOCK_K: tl.constexpr = BLOCK_K // B_KRON_FACTOR_BLOCK_K
-
-    # a_kron_factor_N = N//b_Kron_factor_N
-    # a_kron_factor_K = K//b_Kron_factor_K
-
-
-    #import pdb; pdb.set_trace()
-    pid_m = tl.program_id(0)
-    pid_n = tl.program_id(1)
-    offs_m = pid_m * BLOCK_M + tl.arange(0, BLOCK_M)
-    offs_n = pid_n * BLOCK_N + tl.arange(0, BLOCK_N)
-
-
-    
-    offs_a_kron_factor_n = pid_n * A_KRON_FACTOR_BLOCK_N + tl.arange(0, A_KRON_FACTOR_BLOCK_N)
-    offs_b_kron_factor_n =  tl.arange(0, B_KRON_FACTOR_BLOCK_N) #pid_n +
-    offs_b_kron_factor_k = tl.arange(0, B_KRON_FACTOR_BLOCK_K)
-   
-    
-    acc = tl.zeros((BLOCK_M, BLOCK_N), dtype=tl.float32)
-    for k in range(0, K, BLOCK_K):
-        offs_k = k + tl.arange(0, BLOCK_K)
-        base_col = (k // BLOCK_K) * A_KRON_FACTOR_BLOCK_K
-        offs_a_kron_factor_k = base_col + tl.arange(0, A_KRON_FACTOR_BLOCK_K)
-        
-        x = tl.load(x_ptr + offs_m[:, None] * sxm + offs_k[None, :] * sxk,
-                    mask=(offs_m[:, None] < M) & (offs_k[None, :] < K), other=0.0)
-        
-        b_blk = tl.load(b_kron_factor_ptr + offs_b_kron_factor_n[:, None] * sbn + offs_b_kron_factor_k[None, :] * sbk,
-                                mask=(offs_b_kron_factor_n[:, None] < B_KRON_FACTOR_BLOCK_N) & (offs_b_kron_factor_k[None, :] < B_KRON_FACTOR_BLOCK_K), other=0.0, cache_modifier='.ca')
-        
-
-        a_blk = tl.load(a_kron_factor_ptr + offs_a_kron_factor_n[:, None] * san + offs_a_kron_factor_k[None, :] * sak,
-                                mask=(offs_a_kron_factor_n[:, None] < A_KRON_FACTOR_N) & (offs_a_kron_factor_k[None, :] < A_KRON_FACTOR_K), other=0.0, cache_modifier='.ca')
-        
-        # Initialize accumulator for Kronecker product
-        #kron_result = tl.zeros((A_KRON_FACTOR_BLOCK_N * B_KRON_FACTOR_BLOCK_N, A_KRON_FACTOR_BLOCK_K * B_KRON_FACTOR_BLOCK_K), dtype=tl.float32)
-        
-        # Compute Kronecker product
-        # for i in range(A_KRON_FACTOR_BLOCK_N):
-        #     for j in range(A_KRON_FACTOR_BLOCK_K):
-        #         for p in range(B_KRON_FACTOR_BLOCK_N):
-        #             for q in range(B_KRON_FACTOR_BLOCK_K):
-        #                 row_idx = i * B_KRON_FACTOR_BLOCK_N + p
-        #                 col_idx = j * B_KRON_FACTOR_BLOCK_K + q
-        #                 kron_result[row_idx, col_idx] = a_kron_factor[i, j] * b_kron_factor[p, q]
-
-        
-    
-        # after loading a_blk and b_blk with corrected masks:
-        # a_blk: (ANb, AKb)
-        # b_blk: (BNb, BKb)
-
-        # 1) lift dims & broadcast
-        a4 = tl.reshape(a_blk, (A_KRON_FACTOR_BLOCK_N, 1,
-                                A_KRON_FACTOR_BLOCK_K, 1))
-        b4 = tl.reshape(b_blk, (1, B_KRON_FACTOR_BLOCK_N,
-                                1, B_KRON_FACTOR_BLOCK_K))
-        k4 = a4 * b4  # → (ANb,BNb,AKb,BKb)
-
-        # permute to (AKb, BKb, ANb, BNb)
-        k4_t = tl.trans(k4, (2, 3, 0, 1))
-        # now flatten into (AKb*BKb, ANb*BNb)
-        kron_mat = tl.reshape(
-            k4_t,
-            (A_KRON_FACTOR_BLOCK_K * B_KRON_FACTOR_BLOCK_K,
-             A_KRON_FACTOR_BLOCK_N * B_KRON_FACTOR_BLOCK_N)
-        )
-        # dot: x is (BLOCK_M, BLOCK_K), kron_mat is (BLOCK_K, BLOCK_N)
-        acc += tl.dot(x, kron_mat)
-       
-
-    bias = tl.load(bias_ptr + offs_n, mask=offs_n < N, other=0.0)
-    acc += bias[None, :]
-    tl.store(out_ptr + offs_m[:, None] * som + offs_n[None, :] * son,
-             acc,
-             mask=(offs_m[:, None] < M) & (offs_n[None, :] < N))
-
-
-
-def efficient_kronecker_linear(x, a_kron_factor,b_kron_factor, bias):
-    """Launch Triton linear kernel"""
-    M, K = x.shape
-    N = a_kron_factor.shape[1] * b_kron_factor.shape[1]
-    b_kron_factor_N = b_kron_factor.shape[0] 
-    b_kron_factor_K = b_kron_factor.shape[1]  
-
-    a_kron_factor_N = a_kron_factor.shape[0]
-    a_kron_factor_K = a_kron_factor.shape[1]
-
-    out = torch.empty((M, N), device=x.device, dtype=x.dtype)
-    grid = lambda meta: (triton.cdiv(M, meta['BLOCK_M']), triton.cdiv(N, meta['BLOCK_N']))
-    linear_kernel[grid](
-        x, a_kron_factor, b_kron_factor, bias, out,
-        M, K, N,
-        b_kron_factor_N, b_kron_factor_K,
-        a_kron_factor_N, a_kron_factor_K,
-        x.stride(0), x.stride(1),
-        a_kron_factor.stride(1), a_kron_factor.stride(0),
-        b_kron_factor.stride(1), b_kron_factor.stride(0),
-        bias.stride(0),
-        out.stride(0), out.stride(1)
-    )
-    return out
-
-
-class TritonKroneckerLinearFunction(torch.autograd.Function):
-    @staticmethod
-    def forward(ctx, x, a_kron_factor, b_kron_factor, bias):
-        ctx.save_for_backward(x, a_kron_factor, b_kron_factor)
-        return efficient_kronecker_linear(x, a_kron_factor, b_kron_factor, bias)
-    
-    @staticmethod
-    def backward(ctx, grad_out):
-        raise NotImplementedError("Backward for TritonKroneckerLinear not yet implemented")
-    # @staticmethod
-    # def backward(ctx, grad_out):
-    #     x, a_kron_factor, b_kron_factor = ctx.saved_tensors
-    #     grad_bias = grad_out.sum(dim=0)
-    #     grad_a_kron_factor = torch.matmul(grad_out.t(), x)
-    #     grad_b_kron_factor = torch.matmul(grad_out, a_kron_factor)
-    #     return grad_x, grad_weight, grad_bias
-
-
-class TritonKroneckerLinear(torch.nn.Module):
-        
-    def __init__(
-        self,
-        in_features: int,
-        out_features: int,
-        in_factors: Optional[Tuple[int, int]] = None,
-        out_factors: Optional[Tuple[int, int]] = None,
-        bias: bool = True,
-        device=None,
-        dtype=None
-        ):
-        super().__init__()
-        self.in_features = in_features
-        self.out_features = out_features
-        
-        
-        # Validate that factors multiply to the correct dimensions
-        if in_factors[0] * in_factors[1] != in_features:
-            raise ValueError(f"in_factors {in_factors} must multiply to in_features {in_features}")
-        if out_factors[0] * out_factors[1] != out_features:
-            raise ValueError(f"out_factors {out_factors} must multiply to out_features {out_features}")
-        
-        # Descriptive factor naming
-        self.in_factor1, self.in_factor2 = in_factors
-        self.out_factor1, self.out_factor2 = out_factors
-
-        # Initialize Kronecker factors; shapes: (out_factor, in_factor)
-        self.kn_factor_A = nn.Parameter(torch.empty((self.out_factor1, self.in_factor1), device=device, dtype=dtype))
-        self.kn_factor_B = nn.Parameter(torch.empty((self.out_factor2, self.in_factor2), device=device, dtype=dtype))
-        # Bias parameter
-        self.bias = nn.Parameter(torch.empty(out_features, device=device, dtype=dtype)) if bias else None
-        self.reset_parameters()
-        
-    def reset_parameters(self):
-        """Initialize the Kronecker factors using Kaiming uniform initialization."""
-        nn.init.kaiming_uniform_(self.kn_factor_A, a=math.sqrt(5))
-        nn.init.kaiming_uniform_(self.kn_factor_B, a=math.sqrt(5))
-        if self.bias is not None:
-            fan_in = self.in_features
-            bound = 1 / math.sqrt(fan_in)
-            nn.init.uniform_(self.bias, -bound, bound)
-
-    def forward(self, x):
+
         # Check if we're running on CPU and issue warning
         if not x.is_cuda and hasattr(torch, 'has_triton') and torch.has_triton():
             print("Warning: Input tensor is on CPU, but Triton requires CUDA tensors.")
@@ -684,5 +570,3 @@
 if __name__ == "__main__":
     __main__()
 
-
->>>>>>> 28bf3ab5
